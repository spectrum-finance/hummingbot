import { Ethereum } from '../chains/ethereum/ethereum';
import { Avalanche } from '../chains/avalanche/avalanche';
import { Harmony } from '../chains/harmony/harmony';
import { Solana } from '../chains/solana/solana';
import { Polygon } from '../chains/polygon/polygon';
import { Uniswap } from '../connectors/uniswap/uniswap';
import { UniswapLP } from '../connectors/uniswap/uniswap.lp';
import { Pangolin } from '../connectors/pangolin/pangolin';
<<<<<<< HEAD
import { Serum } from '../connectors/serum/serum';
import { Traderjoe } from '../connectors/traderjoe/traderjoe';
=======
import { Ethereumish, Uniswapish, UniswapLPish } from './common-interfaces';
import { Traderjoe } from '../connectors/traderjoe/traderjoe';
import { Sushiswap } from '../connectors/sushiswap/sushiswap';
>>>>>>> f37e9a31

export async function getChain(chain: string, network: string) {
  let chainInstance: any;

  if (chain === 'ethereum') chainInstance = Ethereum.getInstance(network);
  else if (chain === 'avalanche')
    chainInstance = Avalanche.getInstance(network);
  else if (chain === 'polygon') chainInstance = Polygon.getInstance(network);
  else if (chain === 'harmony') chainInstance = Harmony.getInstance(network);
  else if (chain === 'solana')
    chainInstance = await Solana.getInstance(network);
  else throw new Error('unsupported chain');

  if (!chainInstance.ready()) {
    await chainInstance.init();
  }

  return chainInstance;
}

type ConnectorType<T> = T extends Uniswapish ? Uniswapish : UniswapLPish;

export async function getConnector<T>(
  chain: string,
  network: string,
  connector: string | undefined
<<<<<<< HEAD
) {
  let connectorInstance: any;

  if (chain === 'ethereum' && connector === 'uniswap')
=======
): Promise<ConnectorType<T>> {
  let connectorInstance: Uniswapish | UniswapLPish;
  if (chain === 'ethereum' && connector === 'uniswap') {
>>>>>>> f37e9a31
    connectorInstance = Uniswap.getInstance(chain, network);
  } else if (chain === 'ethereum' && connector === 'sushiswap') {
    connectorInstance = Sushiswap.getInstance(chain, network);
  } else if (chain === 'ethereum' && connector === 'uniswapLP') {
    connectorInstance = UniswapLP.getInstance(chain, network);
  } else if (chain === 'avalanche' && connector === 'pangolin') {
    connectorInstance = Pangolin.getInstance(chain, network);
  } else if (chain === 'avalanche' && connector === 'traderjoe') {
    connectorInstance = Traderjoe.getInstance(chain, network);
<<<<<<< HEAD
  else if (chain === 'solana' && connector === 'serum')
    connectorInstance = await Serum.getInstance(chain, network);
  else throw new Error('unsupported chain or connector');

  if (!connectorInstance.ready()) {
    await connectorInstance.init();
  }

  return connectorInstance;
=======
  } else {
    throw new Error('unsupported chain or connector');
  }
  if (!connectorInstance.ready()) {
    await connectorInstance.init();
  }
  return connectorInstance as ConnectorType<T>;
>>>>>>> f37e9a31
}<|MERGE_RESOLUTION|>--- conflicted
+++ resolved
@@ -6,14 +6,11 @@
 import { Uniswap } from '../connectors/uniswap/uniswap';
 import { UniswapLP } from '../connectors/uniswap/uniswap.lp';
 import { Pangolin } from '../connectors/pangolin/pangolin';
-<<<<<<< HEAD
 import { Serum } from '../connectors/serum/serum';
-import { Traderjoe } from '../connectors/traderjoe/traderjoe';
-=======
-import { Ethereumish, Uniswapish, UniswapLPish } from './common-interfaces';
+import { Uniswapish, UniswapLPish } from './common-interfaces';
 import { Traderjoe } from '../connectors/traderjoe/traderjoe';
 import { Sushiswap } from '../connectors/sushiswap/sushiswap';
->>>>>>> f37e9a31
+import { Serumish } from '../connectors/serum/serum';
 
 export async function getChain(chain: string, network: string) {
   let chainInstance: any;
@@ -40,16 +37,9 @@
   chain: string,
   network: string,
   connector: string | undefined
-<<<<<<< HEAD
-) {
-  let connectorInstance: any;
-
-  if (chain === 'ethereum' && connector === 'uniswap')
-=======
 ): Promise<ConnectorType<T>> {
-  let connectorInstance: Uniswapish | UniswapLPish;
+  let connectorInstance: Uniswapish | UniswapLPish | Serumish;
   if (chain === 'ethereum' && connector === 'uniswap') {
->>>>>>> f37e9a31
     connectorInstance = Uniswap.getInstance(chain, network);
   } else if (chain === 'ethereum' && connector === 'sushiswap') {
     connectorInstance = Sushiswap.getInstance(chain, network);
@@ -59,23 +49,15 @@
     connectorInstance = Pangolin.getInstance(chain, network);
   } else if (chain === 'avalanche' && connector === 'traderjoe') {
     connectorInstance = Traderjoe.getInstance(chain, network);
-<<<<<<< HEAD
-  else if (chain === 'solana' && connector === 'serum')
+  } else if (chain === 'solana' && connector === 'serum') {
     connectorInstance = await Serum.getInstance(chain, network);
-  else throw new Error('unsupported chain or connector');
+  } else {
+    throw new Error('unsupported chain or connector');
+  }
 
   if (!connectorInstance.ready()) {
     await connectorInstance.init();
   }
 
-  return connectorInstance;
-=======
-  } else {
-    throw new Error('unsupported chain or connector');
-  }
-  if (!connectorInstance.ready()) {
-    await connectorInstance.init();
-  }
   return connectorInstance as ConnectorType<T>;
->>>>>>> f37e9a31
 }