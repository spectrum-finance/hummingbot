import {
  BigNumber,
  Contract,
  logger,
  providers,
  Transaction,
  utils,
  Wallet,
} from 'ethers';
import abi from './ethereum.abi.json';
import axios from 'axios';
import fs from 'fs/promises';
import { TokenListType, TokenValue } from './base';
import { EVMNonceManager } from './evm.nonce';
import NodeCache from 'node-cache';

// information about an Ethereum token
export interface Token {
  chainId: number;
  address: string;
  name: string;
  symbol: string;
  decimals: number;
}

export type NewBlockHandler = (bn: number) => void;
<<<<<<< HEAD
=======

export type NewDebugMsgHandler = (msg: any) => void;

>>>>>>> ba6205bb
export class EthereumBase {
  private _provider;
  protected tokenList: Token[] = [];
  private _tokenMap: Record<string, Token> = {};
  // there are async values set in the constructor
  private _ready: boolean = false;
  private _initializing: boolean = false;
  private _initPromise: Promise<void> = Promise.resolve();

  public chainId;
  public rpcUrl;
  public gasPriceConstant;
  public tokenListSource: string;
  public tokenListType: TokenListType;
  public cache: NodeCache;
  private _nonceManager: EVMNonceManager;

  constructor(
    chainId: number,
    rpcUrl: string,
    tokenListSource: string,
    tokenListType: TokenListType,
    gasPriceConstant: number
  ) {
    this._provider = new providers.JsonRpcProvider(rpcUrl);
    this.chainId = chainId;
    this.rpcUrl = rpcUrl;
    this.gasPriceConstant = gasPriceConstant;
    this.tokenListSource = tokenListSource;
    this.tokenListType = tokenListType;
    this._nonceManager = EVMNonceManager.getInstance();
    this._nonceManager.init(this.provider, 60, chainId);
    this.cache = new NodeCache({ stdTTL: 3600 }); // set default cache ttl to 1hr
  }

  ready(): boolean {
    return this._ready;
  }

  public get provider() {
    return this._provider;
  }

  public events() {
    this._provider._events.map(function (event) {
      return [event.tag];
    });
  }

  public onNewBlock(func: NewBlockHandler) {
    this._provider.on('block', func);
  }

  public onDebugMessage(func: NewDebugMsgHandler) {
    this._provider.on('debug', func);
  }

  async init(): Promise<void> {
    if (!this.ready() && !this._initializing) {
      this._initializing = true;
      this._initPromise = this.loadTokens(
        this.tokenListSource,
        this.tokenListType
      ).then(() => {
        this._ready = true;
        this._initializing = false;
      });
    }
    return this._initPromise;
  }

  async loadTokens(
    tokenListSource: string,
    tokenListType: TokenListType
  ): Promise<void> {
    this.tokenList = await this.getTokenList(tokenListSource, tokenListType);
    this.tokenList.forEach(
      (token: Token) => (this._tokenMap[token.symbol] = token)
    );
  }

  // returns a Tokens for a given list source and list type
  async getTokenList(
    tokenListSource: string,
    tokenListType: TokenListType
  ): Promise<Token[]> {
    let tokens;
    if (tokenListType === 'URL') {
      ({
        data: { tokens },
      } = await axios.get(tokenListSource));
    } else {
      ({ tokens } = JSON.parse(await fs.readFile(tokenListSource, 'utf8')));
    }
    return tokens;
  }

  // returns the gas price.
  public get gasPrice(): number {
    return this.gasPriceConstant;
  }

  public get nonceManager() {
    return this._nonceManager;
  }

  // ethereum token lists are large. instead of reloading each time with
  // getTokenList, we can read the stored tokenList value from when the
  // object was initiated.
  public get storedTokenList(): Token[] {
    return this.tokenList;
  }

  // return the Token object for a symbol
  getTokenForSymbol(symbol: string): Token | null {
    return this._tokenMap[symbol] ? this._tokenMap[symbol] : null;
  }

  // returns Wallet for a private key
  getWallet(privateKey: string): Wallet {
    return new Wallet(privateKey, this._provider);
  }

  // returns the ETH balance, convert BigNumber to string
  async getEthBalance(wallet: Wallet): Promise<TokenValue> {
    const balance = await wallet.getBalance();
    return { value: balance, decimals: 18 };
  }

  // returns the balance for an ERC-20 token
  async getERC20Balance(
    wallet: Wallet,
    tokenAddress: string,
    decimals: number
  ): Promise<TokenValue> {
    // instantiate a contract and pass in provider for read-only access
    const contract = new Contract(tokenAddress, abi.ERC20Abi, this._provider);
    const balance = await contract.balanceOf(wallet.address);
    return { value: balance, decimals: decimals };
  }

  // returns the allowance for an ERC-20 token
  async getERC20Allowance(
    wallet: Wallet,
    spender: string,
    tokenAddress: string,
    decimals: number
  ): Promise<TokenValue> {
    // instantiate a contract and pass in provider for read-only access
    const contract = new Contract(tokenAddress, abi.ERC20Abi, this._provider);
    const allowance = await contract.allowance(wallet.address, spender);
    return { value: allowance, decimals: decimals };
  }

  // returns an ethereum TransactionResponse for a txHash.
  async getTransaction(txHash: string): Promise<providers.TransactionResponse> {
    return this._provider.getTransaction(txHash);
  }

  // caches transaction receipt once they arrive
  cacheTransactionReceipt(tx: providers.TransactionReceipt) {
    this.cache.set(tx.transactionHash, tx); // transaction hash is used as cache key since it is unique enough
  }

  // returns an ethereum TransactionReceipt for a txHash if the transaction has been mined.
  async getTransactionReceipt(
    txHash: string
  ): Promise<providers.TransactionReceipt | null> {
    if (this.cache.keys().includes(txHash)) {
      // If it's in the cache, return the value in cache, whether it's null or not
      return this.cache.get(txHash) as providers.TransactionReceipt;
    } else {
      // If it's not in the cache,
      const fetchedTxReceipt = await this._provider.getTransactionReceipt(
        txHash
      );

      this.cache.set(txHash, fetchedTxReceipt); // Cache the fetched receipt, whether it's null or not

      if (!fetchedTxReceipt) {
        this._provider.once(txHash, this.cacheTransactionReceipt.bind(this));
      }

      return fetchedTxReceipt;
    }
  }

  // adds allowance by spender to transfer the given amount of Token
  async approveERC20(
    wallet: Wallet,
    spender: string,
    tokenAddress: string,
    amount: BigNumber,
    nonce?: number,
    maxFeePerGas?: BigNumber,
    maxPriorityFeePerGas?: BigNumber
  ): Promise<Transaction> {
    // instantiate a contract and pass in wallet, which act on behalf of that signer
    const contract = new Contract(tokenAddress, abi.ERC20Abi, wallet);
    if (!nonce) {
      nonce = await this.nonceManager.getNonce(wallet.address);
    }
    const params: any = {
      gasPrice: this.gasPriceConstant * 1e9,
      gasLimit: 100000,
      nonce: nonce,
    };
    if (maxFeePerGas) params.maxFeePerGas = maxFeePerGas;
    if (maxPriorityFeePerGas)
      params.maxPriorityFeePerGas = maxPriorityFeePerGas;

    return contract.approve(spender, amount, params);
  }

  public getTokenBySymbol(tokenSymbol: string): Token | undefined {
    return this.tokenList.find(
      (token: Token) => token.symbol.toUpperCase() === tokenSymbol.toUpperCase()
    );
  }

  // returns the current block number
  async getCurrentBlockNumber(): Promise<number> {
    return this._provider.getBlockNumber();
  }

  // cancel transaction
  async cancelTx(
    wallet: Wallet,
    nonce: number,
    gasPrice: number
  ): Promise<Transaction> {
    const tx = {
      from: wallet.address,
      to: wallet.address,
      value: utils.parseEther('0'),
      nonce: nonce,
      gasPrice: gasPrice * 1e9 * 2,
    };
    const response = await wallet.sendTransaction(tx);
    logger.info(response);

    return response;
  }
}<|MERGE_RESOLUTION|>--- conflicted
+++ resolved
@@ -24,12 +24,9 @@
 }
 
 export type NewBlockHandler = (bn: number) => void;
-<<<<<<< HEAD
-=======
 
 export type NewDebugMsgHandler = (msg: any) => void;
 
->>>>>>> ba6205bb
 export class EthereumBase {
   private _provider;
   protected tokenList: Token[] = [];
