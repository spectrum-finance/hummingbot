--- conflicted
+++ resolved
@@ -604,8 +604,7 @@
         )
 
         self.assertTrue(order.is_filled)
-<<<<<<< HEAD
-        self.assertEqual(order.current_state, OrderState.FILLED)
+        self.assertEqual(order.current_state, OrderState.PENDING_CREATE)
 
     def test_trade_update_does_not_change_exchange_order_id(self):
         order: InFlightOrder = InFlightOrder(
@@ -632,7 +631,4 @@
 
         self.assertTrue(order.update_with_trade_update(trade_update))
         self.assertIsNone(order.exchange_order_id)
-        self.assertFalse(order.exchange_order_id_update_event.is_set())
-=======
-        self.assertEqual(order.current_state, OrderState.PENDING_CREATE)
->>>>>>> 271f75e4
+        self.assertFalse(order.exchange_order_id_update_event.is_set())